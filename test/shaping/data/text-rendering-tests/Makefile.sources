--- conflicted
+++ resolved
@@ -56,12 +56,9 @@
 	tests/MORX-33.tests \
 	tests/MORX-34.tests \
 	tests/MORX-36.tests \
-<<<<<<< HEAD
-=======
 	tests/MORX-37.tests \
 	tests/MORX-38.tests \
 	tests/MORX-39.tests \
->>>>>>> e42cd58c
 	tests/MORX-3.tests \
 	tests/MORX-40.tests \
 	tests/MORX-4.tests \
@@ -75,13 +72,8 @@
 	$(NULL)
 
 DISBALED_TESTS = \
-<<<<<<< HEAD
-	tests/MORX-35.tests \
-	tests/CMAP-3.tests \
-=======
 	tests/CMAP-3.tests \
 	tests/MORX-35.tests \
->>>>>>> e42cd58c
 	tests/SHARAN-1.tests \
 	tests/SHBALI-1.tests \
 	tests/SHBALI-2.tests \
