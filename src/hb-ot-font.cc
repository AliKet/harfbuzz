/*
 * Copyright © 2011,2014  Google, Inc.
 *
 *  This is part of HarfBuzz, a text shaping library.
 *
 * Permission is hereby granted, without written agreement and without
 * license or royalty fees, to use, copy, modify, and distribute this
 * software and its documentation for any purpose, provided that the
 * above copyright notice and the following two paragraphs appear in
 * all copies of this software.
 *
 * IN NO EVENT SHALL THE COPYRIGHT HOLDER BE LIABLE TO ANY PARTY FOR
 * DIRECT, INDIRECT, SPECIAL, INCIDENTAL, OR CONSEQUENTIAL DAMAGES
 * ARISING OUT OF THE USE OF THIS SOFTWARE AND ITS DOCUMENTATION, EVEN
 * IF THE COPYRIGHT HOLDER HAS BEEN ADVISED OF THE POSSIBILITY OF SUCH
 * DAMAGE.
 *
 * THE COPYRIGHT HOLDER SPECIFICALLY DISCLAIMS ANY WARRANTIES, INCLUDING,
 * BUT NOT LIMITED TO, THE IMPLIED WARRANTIES OF MERCHANTABILITY AND
 * FITNESS FOR A PARTICULAR PURPOSE.  THE SOFTWARE PROVIDED HEREUNDER IS
 * ON AN "AS IS" BASIS, AND THE COPYRIGHT HOLDER HAS NO OBLIGATION TO
 * PROVIDE MAINTENANCE, SUPPORT, UPDATES, ENHANCEMENTS, OR MODIFICATIONS.
 *
 * Google Author(s): Behdad Esfahbod, Roozbeh Pournader
 */

#include "hb-private.hh"

#include "hb-ot.h"

#include "hb-font-private.hh"

#include "hb-ot-cmap-table.hh"
#include "hb-ot-glyf-table.hh"
#include "hb-ot-cff2-table.hh"
#include "hb-ot-hmtx-table.hh"
#include "hb-ot-kern-table.hh"
#include "hb-ot-post-table.hh"

#include "hb-ot-color-cbdt-table.hh"


struct hb_ot_font_t
{
  inline void init (hb_face_t *face)
  {
    cmap.init (face);
    h_metrics.init (face);
    v_metrics.init (face, h_metrics.ascender - h_metrics.descender); /* TODO Can we do this lazily? */

    this->face = face;
    glyf.init ();
    cbdt.init ();
    post.init ();
    kern.init ();
  }
  inline void fini (void)
  {
    cmap.fini ();
    h_metrics.fini ();
    v_metrics.fini ();

    glyf.fini ();
    cbdt.fini ();
    post.fini ();
    kern.fini ();
  }

  OT::cmap::accelerator_t cmap;
  OT::hmtx::accelerator_t h_metrics;
  OT::vmtx::accelerator_t v_metrics;

<<<<<<< HEAD
  hb_face_t *face; /* MUST be before the lazy loaders. */
  hb_lazy_loader_t<1, OT::glyf::accelerator_t> glyf;
  hb_lazy_loader_t<2, OT::CBDT::accelerator_t> cbdt;
  hb_lazy_loader_t<3, OT::post::accelerator_t> post;
  hb_lazy_loader_t<4, OT::kern::accelerator_t> kern;
  hb_lazy_loader_t<5, OT::kern::accelerator_t> cff2;
=======
  hb_face_t *face; /* MUST be JUST before the lazy loaders. */
  hb_object_lazy_loader_t<1, OT::glyf::accelerator_t> glyf;
  hb_object_lazy_loader_t<2, OT::CBDT::accelerator_t> cbdt;
  hb_object_lazy_loader_t<3, OT::post::accelerator_t> post;
  hb_object_lazy_loader_t<4, OT::kern::accelerator_t> kern;
>>>>>>> 79e21984
};


static hb_ot_font_t *
_hb_ot_font_create (hb_face_t *face)
{
  hb_ot_font_t *ot_font = (hb_ot_font_t *) calloc (1, sizeof (hb_ot_font_t));

  if (unlikely (!ot_font))
    return nullptr;

  ot_font->init (face);

  return ot_font;
}

static void
_hb_ot_font_destroy (void *data)
{
  hb_ot_font_t *ot_font = (hb_ot_font_t *) data;

  ot_font->fini ();

  free (ot_font);
}


static hb_bool_t
hb_ot_get_nominal_glyph (hb_font_t *font HB_UNUSED,
			 void *font_data,
			 hb_codepoint_t unicode,
			 hb_codepoint_t *glyph,
			 void *user_data HB_UNUSED)

{
  const hb_ot_font_t *ot_font = (const hb_ot_font_t *) font_data;
  return ot_font->cmap.get_nominal_glyph (unicode, glyph);
}

static hb_bool_t
hb_ot_get_variation_glyph (hb_font_t *font HB_UNUSED,
			   void *font_data,
			   hb_codepoint_t unicode,
			   hb_codepoint_t variation_selector,
			   hb_codepoint_t *glyph,
			   void *user_data HB_UNUSED)
{
  const hb_ot_font_t *ot_font = (const hb_ot_font_t *) font_data;
  return ot_font->cmap.get_variation_glyph (unicode, variation_selector, glyph);
}

static hb_position_t
hb_ot_get_glyph_h_advance (hb_font_t *font,
			   void *font_data,
			   hb_codepoint_t glyph,
			   void *user_data HB_UNUSED)
{
  const hb_ot_font_t *ot_font = (const hb_ot_font_t *) font_data;
  return font->em_scale_x (ot_font->h_metrics.get_advance (glyph, font));
}

static hb_position_t
hb_ot_get_glyph_v_advance (hb_font_t *font,
			   void *font_data,
			   hb_codepoint_t glyph,
			   void *user_data HB_UNUSED)
{
  const hb_ot_font_t *ot_font = (const hb_ot_font_t *) font_data;
  return font->em_scale_y (-(int) ot_font->v_metrics.get_advance (glyph, font));
}

static hb_position_t
hb_ot_get_glyph_h_kerning (hb_font_t *font,
			   void *font_data,
			   hb_codepoint_t left_glyph,
			   hb_codepoint_t right_glyph,
			   void *user_data HB_UNUSED)
{
  const hb_ot_font_t *ot_font = (const hb_ot_font_t *) font_data;
  return font->em_scale_x (ot_font->kern->get_h_kerning (left_glyph, right_glyph));
}

static hb_bool_t
hb_ot_get_glyph_extents (hb_font_t *font,
			 void *font_data,
			 hb_codepoint_t glyph,
			 hb_glyph_extents_t *extents,
			 void *user_data HB_UNUSED)
{
  const hb_ot_font_t *ot_font = (const hb_ot_font_t *) font_data;
  bool ret = ot_font->glyf->get_extents (glyph, extents);
  if (!ret)
    ret = ot_font->cbdt->get_extents (glyph, extents);
  // TODO Hook up side-bearings variations.
  extents->x_bearing = font->em_scale_x (extents->x_bearing);
  extents->y_bearing = font->em_scale_y (extents->y_bearing);
  extents->width     = font->em_scale_x (extents->width);
  extents->height    = font->em_scale_y (extents->height);
  return ret;
}

static hb_bool_t
hb_ot_get_glyph_name (hb_font_t *font HB_UNUSED,
                      void *font_data,
                      hb_codepoint_t glyph,
                      char *name, unsigned int size,
                      void *user_data HB_UNUSED)
{
  const hb_ot_font_t *ot_font = (const hb_ot_font_t *) font_data;
  return ot_font->post->get_glyph_name (glyph, name, size);
}

static hb_bool_t
hb_ot_get_glyph_from_name (hb_font_t *font HB_UNUSED,
                           void *font_data,
                           const char *name, int len,
                           hb_codepoint_t *glyph,
                           void *user_data HB_UNUSED)
{
  const hb_ot_font_t *ot_font = (const hb_ot_font_t *) font_data;
  return ot_font->post->get_glyph_from_name (name, len, glyph);
}

static hb_bool_t
hb_ot_get_font_h_extents (hb_font_t *font,
			  void *font_data,
			  hb_font_extents_t *metrics,
			  void *user_data HB_UNUSED)
{
  const hb_ot_font_t *ot_font = (const hb_ot_font_t *) font_data;
  metrics->ascender = font->em_scale_y (ot_font->h_metrics.ascender);
  metrics->descender = font->em_scale_y (ot_font->h_metrics.descender);
  metrics->line_gap = font->em_scale_y (ot_font->h_metrics.line_gap);
  // TODO Hook up variations.
  return ot_font->h_metrics.has_font_extents;
}

static hb_bool_t
hb_ot_get_font_v_extents (hb_font_t *font,
			  void *font_data,
			  hb_font_extents_t *metrics,
			  void *user_data HB_UNUSED)
{
  const hb_ot_font_t *ot_font = (const hb_ot_font_t *) font_data;
  metrics->ascender = font->em_scale_x (ot_font->v_metrics.ascender);
  metrics->descender = font->em_scale_x (ot_font->v_metrics.descender);
  metrics->line_gap = font->em_scale_x (ot_font->v_metrics.line_gap);
  // TODO Hook up variations.
  return ot_font->v_metrics.has_font_extents;
}

static hb_font_funcs_t *static_ot_funcs = nullptr;

#ifdef HB_USE_ATEXIT
static
void free_static_ot_funcs (void)
{
retry:
  hb_font_funcs_t *ot_funcs = (hb_font_funcs_t *) hb_atomic_ptr_get (&static_ot_funcs);
  if (!hb_atomic_ptr_cmpexch (&static_ot_funcs, ot_funcs, nullptr))
    goto retry;

  hb_font_funcs_destroy (ot_funcs);
}
#endif

static hb_font_funcs_t *
_hb_ot_get_font_funcs (void)
{
retry:
  hb_font_funcs_t *funcs = (hb_font_funcs_t *) hb_atomic_ptr_get (&static_ot_funcs);

  if (unlikely (!funcs))
  {
    funcs = hb_font_funcs_create ();

    hb_font_funcs_set_font_h_extents_func (funcs, hb_ot_get_font_h_extents, nullptr, nullptr);
    hb_font_funcs_set_font_v_extents_func (funcs, hb_ot_get_font_v_extents, nullptr, nullptr);
    hb_font_funcs_set_nominal_glyph_func (funcs, hb_ot_get_nominal_glyph, nullptr, nullptr);
    hb_font_funcs_set_variation_glyph_func (funcs, hb_ot_get_variation_glyph, nullptr, nullptr);
    hb_font_funcs_set_glyph_h_advance_func (funcs, hb_ot_get_glyph_h_advance, nullptr, nullptr);
    hb_font_funcs_set_glyph_v_advance_func (funcs, hb_ot_get_glyph_v_advance, nullptr, nullptr);
    //hb_font_funcs_set_glyph_h_origin_func (funcs, hb_ot_get_glyph_h_origin, nullptr, nullptr);
    //hb_font_funcs_set_glyph_v_origin_func (funcs, hb_ot_get_glyph_v_origin, nullptr, nullptr);
    hb_font_funcs_set_glyph_h_kerning_func (funcs, hb_ot_get_glyph_h_kerning, nullptr, nullptr);
    //hb_font_funcs_set_glyph_v_kerning_func (funcs, hb_ot_get_glyph_v_kerning, nullptr, nullptr);
    hb_font_funcs_set_glyph_extents_func (funcs, hb_ot_get_glyph_extents, nullptr, nullptr);
    //hb_font_funcs_set_glyph_contour_point_func (funcs, hb_ot_get_glyph_contour_point, nullptr, nullptr);
    hb_font_funcs_set_glyph_name_func (funcs, hb_ot_get_glyph_name, nullptr, nullptr);
    hb_font_funcs_set_glyph_from_name_func (funcs, hb_ot_get_glyph_from_name, nullptr, nullptr);

    hb_font_funcs_make_immutable (funcs);

    if (!hb_atomic_ptr_cmpexch (&static_ot_funcs, nullptr, funcs)) {
      hb_font_funcs_destroy (funcs);
      goto retry;
    }

#ifdef HB_USE_ATEXIT
    atexit (free_static_ot_funcs); /* First person registers atexit() callback. */
#endif
  };

  return funcs;
}


/**
 * hb_ot_font_set_funcs:
 *
 * Since: 0.9.28
 **/
void
hb_ot_font_set_funcs (hb_font_t *font)
{
  hb_ot_font_t *ot_font = _hb_ot_font_create (font->face);
  if (unlikely (!ot_font))
    return;

  hb_font_set_funcs (font,
		     _hb_ot_get_font_funcs (),
		     ot_font,
		     _hb_ot_font_destroy);
}<|MERGE_RESOLUTION|>--- conflicted
+++ resolved
@@ -70,20 +70,11 @@
   OT::hmtx::accelerator_t h_metrics;
   OT::vmtx::accelerator_t v_metrics;
 
-<<<<<<< HEAD
-  hb_face_t *face; /* MUST be before the lazy loaders. */
-  hb_lazy_loader_t<1, OT::glyf::accelerator_t> glyf;
-  hb_lazy_loader_t<2, OT::CBDT::accelerator_t> cbdt;
-  hb_lazy_loader_t<3, OT::post::accelerator_t> post;
-  hb_lazy_loader_t<4, OT::kern::accelerator_t> kern;
-  hb_lazy_loader_t<5, OT::kern::accelerator_t> cff2;
-=======
   hb_face_t *face; /* MUST be JUST before the lazy loaders. */
   hb_object_lazy_loader_t<1, OT::glyf::accelerator_t> glyf;
   hb_object_lazy_loader_t<2, OT::CBDT::accelerator_t> cbdt;
   hb_object_lazy_loader_t<3, OT::post::accelerator_t> post;
   hb_object_lazy_loader_t<4, OT::kern::accelerator_t> kern;
->>>>>>> 79e21984
 };
 
 
