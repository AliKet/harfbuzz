--- conflicted
+++ resolved
@@ -126,9 +126,7 @@
   struct GDEF;
   struct GSUB;
   struct GPOS;
-<<<<<<< HEAD
   struct CPAL;
-=======
   struct MATH;
   struct fvar;
   struct avar;
@@ -139,7 +137,6 @@
   struct kerx;
   struct morx;
   struct trak;
->>>>>>> f110c0c8
 }
 
 struct hb_ot_layout_lookup_accelerator_t
