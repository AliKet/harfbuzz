/*
 * Copyright © 2016  Google, Inc.
 * Copyright © 2018  Ebrahim Byagowi
 *
 *  This is part of HarfBuzz, a text shaping library.
 *
 * Permission is hereby granted, without written agreement and without
 * license or royalty fees, to use, copy, modify, and distribute this
 * software and its documentation for any purpose, provided that the
 * above copyright notice and the following two paragraphs appear in
 * all copies of this software.
 *
 * IN NO EVENT SHALL THE COPYRIGHT HOLDER BE LIABLE TO ANY PARTY FOR
 * DIRECT, INDIRECT, SPECIAL, INCIDENTAL, OR CONSEQUENTIAL DAMAGES
 * ARISING OUT OF THE USE OF THIS SOFTWARE AND ITS DOCUMENTATION, EVEN
 * IF THE COPYRIGHT HOLDER HAS BEEN ADVISED OF THE POSSIBILITY OF SUCH
 * DAMAGE.
 *
 * THE COPYRIGHT HOLDER SPECIFICALLY DISCLAIMS ANY WARRANTIES, INCLUDING,
 * BUT NOT LIMITED TO, THE IMPLIED WARRANTIES OF MERCHANTABILITY AND
 * FITNESS FOR A PARTICULAR PURPOSE.  THE SOFTWARE PROVIDED HEREUNDER IS
 * ON AN "AS IS" BASIS, AND THE COPYRIGHT HOLDER HAS NO OBLIGATION TO
 * PROVIDE MAINTENANCE, SUPPORT, UPDATES, ENHANCEMENTS, OR MODIFICATIONS.
 *
 * Google Author(s): Sascha Brawer
 */

#include "hb-open-type.hh"
#include "hb-ot-color-colr-table.hh"
#include "hb-ot-color-cpal-table.hh"
#include "hb-ot.h"

#include <stdlib.h>
#include <string.h>

<<<<<<< HEAD
#include "hb-ot-layout-private.hh"
=======
#include "hb-ot-layout.hh"
#include "hb-shaper.hh"
>>>>>>> 3d9a0306

#if 0
HB_MARK_AS_FLAG_T (hb_ot_color_palette_flags_t)
//HB_SHAPER_DATA_ENSURE_DECLARE(ot, face) Hmm?
#endif


static inline const OT::COLR&
_get_colr (hb_face_t *face)
{
  if (unlikely (!hb_ot_shaper_face_data_ensure (face))) return Null(OT::COLR);
  return *(hb_ot_face_data (face)->colr.get ());
}

static inline const OT::CPAL&
_get_cpal (hb_face_t *face)
{
  if (unlikely (!hb_ot_shaper_face_data_ensure (face))) return Null(OT::CPAL);
  return *(hb_ot_face_data (face)->cpal.get ());
}

HB_EXTERN hb_bool_t
hb_ot_color_has_cpal_data (hb_face_t *face)
{
  return &_get_cpal (face) != &OT::Null(OT::CPAL);
}

HB_EXTERN hb_bool_t
hb_ot_color_has_colr_data (hb_face_t *face)
{
  return &_get_colr (face) != &OT::Null(OT::COLR);
}

/**
 * hb_ot_color_get_palette_count:
 * @face: a font face.
 *
 * Returns: the number of color palettes in @face, or zero if @face has
 * no colors.
 *
 * Since: REPLACEME
 */
unsigned int
hb_ot_color_get_palette_count (hb_face_t *face)
{
  const OT::CPAL& cpal = _get_cpal (face);
  return cpal.get_palette_count ();
}

#if 0
/**
 * hb_ot_color_get_palette_name_id:
 * @face: a font face.
 * @palette: the index of the color palette whose name is being requested.
 *
 * Retrieves the name id of a color palette. For example, a color font can
 * have themed palettes like "Spring", "Summer", "Fall", and "Winter".
 *
 * Returns: an identifier within @face's `name` table.
 * If the requested palette has no name, or if @face has no colors,
 * or if @palette is not between 0 and hb_ot_color_get_palette_count(),
 * the result is 0xFFFF. The implementation does not check whether
 * the returned palette name id is actually in @face's `name` table.
 *
 * Since: REPLACEME
 */
unsigned int
hb_ot_color_get_palette_name_id (hb_face_t *face, unsigned int palette)
{
  const OT::CPAL& cpal = _get_cpal (face);
  return cpal.get_palette_name_id (palette);
}


/**
 * hb_ot_color_get_palette_flags:
 * @face: a font face
 * @palette: the index of the color palette whose flags are being requested
 *
 * Returns: the flags for the requested color palette.  If @face has no colors,
 * or if @palette is not between 0 and hb_ot_color_get_palette_count(),
 * the result is #HB_OT_COLOR_PALETTE_FLAG_DEFAULT.
 *
 * Since: REPLACEME
 */
hb_ot_color_palette_flags_t
hb_ot_color_get_palette_flags (hb_face_t *face, unsigned int palette)
{
  const OT::CPAL& cpal = _get_cpal(face);
  return cpal.get_palette_flags (palette);
}
#endif


/**
 * hb_ot_color_get_palette_colors:
 * @face:         a font face.
 * @palette:      the index of the color palette whose colors
 *                are being requested.
 * @start_offset: the index of the first color being requested.
 * @color_count:  (inout) (optional): on input, how many colors
 *                can be maximally stored into the @colors array;
 *                on output, how many colors were actually stored.
 * @colors: (array length=color_count) (optional):
 *                an array of #hb_ot_color_t records. After calling
 *                this function, @colors will be filled with
 *                the palette colors. If @colors is NULL, the function
 *                will just return the number of total colors
 *                without storing any actual colors; this can be used
 *                for allocating a buffer of suitable size before calling
 *                hb_ot_color_get_palette_colors() a second time.
 *
 * Retrieves the colors in a color palette.
 *
 * Returns: the total number of colors in the palette. All palettes in
 * a font have the same number of colors. If @face has no colors, or if
 * @palette is not between 0 and hb_ot_color_get_palette_count(),
 * the result is zero.
 *
 * Since: REPLACEME
 */
unsigned int
hb_ot_color_get_palette_colors (hb_face_t      *face,
				unsigned int    palette, /* default=0 */
				unsigned int    start_offset,
				unsigned int   *count /* IN/OUT */,
				hb_ot_color_t  *colors /* OUT */)
{
  const OT::CPAL& cpal = _get_cpal(face);
  if (unlikely (palette >= cpal.get_palette_count ()))
  {
    if (count) *count = 0;
    return 0;
  }

  unsigned int num_results = 0;
  if (count)
  {
    unsigned int platte_count = MIN<unsigned int>(*count, cpal.get_palette_entries_count () - start_offset);
    for (unsigned int i = 0; i < platte_count; i++)
    {
      if (cpal.get_color_record_argb(start_offset + i, palette, &colors[num_results]))
        ++num_results;
    }
  }

  if (likely (count)) *count = num_results;
  return cpal.get_palette_entries_count ();
}

unsigned int
hb_ot_color_get_color_layers (hb_face_t        *face,
                              hb_codepoint_t    gid,
                              unsigned int      start_offset,
                              unsigned int     *count, /* IN/OUT */
                              hb_codepoint_t   *gids, /* OUT */
                              unsigned int     *color_indices /* OUT */)
{
  const OT::COLR& colr = _get_colr(face);
  unsigned int num_results = 0;
  unsigned int start_layer_index, num_layers = 0;
  if (colr.get_base_glyph_record (gid, &start_layer_index, &num_layers))
  {
    if (count)
    {
      unsigned int layer_count = MIN<unsigned int>(*count, num_layers - start_offset);
      for (unsigned int i = 0; i < layer_count; i++)
      {
        if (colr.get_layer_record (start_layer_index + start_offset + i, &gids[num_results], &color_indices[num_results]))
          ++num_results;
      }
    }
  }

  if (likely (count)) *count = num_results;
  return num_layers;
}<|MERGE_RESOLUTION|>--- conflicted
+++ resolved
@@ -25,20 +25,18 @@
  * Google Author(s): Sascha Brawer
  */
 
+#include "hb.hh"
 #include "hb-open-type.hh"
 #include "hb-ot-color-colr-table.hh"
 #include "hb-ot-color-cpal-table.hh"
+#include "hb-ot-face.hh"
 #include "hb-ot.h"
 
 #include <stdlib.h>
 #include <string.h>
 
-<<<<<<< HEAD
-#include "hb-ot-layout-private.hh"
-=======
 #include "hb-ot-layout.hh"
 #include "hb-shaper.hh"
->>>>>>> 3d9a0306
 
 #if 0
 HB_MARK_AS_FLAG_T (hb_ot_color_palette_flags_t)
@@ -50,26 +48,26 @@
 _get_colr (hb_face_t *face)
 {
   if (unlikely (!hb_ot_shaper_face_data_ensure (face))) return Null(OT::COLR);
-  return *(hb_ot_face_data (face)->colr.get ());
+  return *(hb_ot_face_data (face)->COLR.get ());
 }
 
 static inline const OT::CPAL&
 _get_cpal (hb_face_t *face)
 {
   if (unlikely (!hb_ot_shaper_face_data_ensure (face))) return Null(OT::CPAL);
-  return *(hb_ot_face_data (face)->cpal.get ());
+  return *(hb_ot_face_data (face)->CPAL.get ());
 }
 
 HB_EXTERN hb_bool_t
 hb_ot_color_has_cpal_data (hb_face_t *face)
 {
-  return &_get_cpal (face) != &OT::Null(OT::CPAL);
+  return &_get_cpal (face) != &Null(OT::CPAL);
 }
 
 HB_EXTERN hb_bool_t
 hb_ot_color_has_colr_data (hb_face_t *face)
 {
-  return &_get_colr (face) != &OT::Null(OT::COLR);
+  return &_get_colr (face) != &Null(OT::COLR);
 }
 
 /**
