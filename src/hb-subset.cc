--- conflicted
+++ resolved
@@ -266,15 +266,6 @@
       break;
     default:
       hb_blob_t *source_table = hb_face_reference_table(plan->source, tag);
-<<<<<<< HEAD
-      if (likely(source_table))
-        result = hb_subset_plan_add_table(plan, tag, source_table);
-      else
-        result = false;
-      DEBUG_MSG(SUBSET, nullptr, "subset %c%c%c%c %s", HB_UNTAG(tag), result ? "ok" : "FAILED");
-      break;
-  }
-=======
       if (likely (source_table))
         result = hb_subset_plan_add_table(plan, tag, source_table);
       else
@@ -283,7 +274,6 @@
       break;
   }
   DEBUG_MSG(SUBSET, nullptr, "subset %c%c%c%c %s", HB_UNTAG(tag), result ? "ok" : "FAILED");
->>>>>>> 83af6c23
   return result;
 }
 
